--- conflicted
+++ resolved
@@ -9,11 +9,7 @@
 from selenium.webdriver.chrome.options import Options
 from tqdm import tqdm
 
-<<<<<<< HEAD
 from scripts.utils import pkl_to_set
-=======
-from scripts.utils import find_pmids
->>>>>>> 9439b687
 
 
 def _get_pmcid(pmid: str) -> Optional[str]:
@@ -94,19 +90,12 @@
 
 @click.command(
     help="""
-<<<<<<< HEAD
 INPUT: a .pkl file whose entries are strings of the form "PMID_1234567" 
 OUTPUT: a directory containing the corresponding PDFs of the journal articles 
 (whenever they are accessible via PubMed Central).
 
 PKL_FILE_PATH:     the file path for the .pkl file
 PDF_OUTPUT_DIR:     where you want the directory containing the PDFs to be located
-=======
-Takes a directory to find PMIDs and downloads the corresponding PDFs from PubMed (whenever they are accessible via PubMed Central).
-
-PMID_FILE_PATH:     Directory where PMID files are located.
-PDF_OUTPUT_DIR:     Ouput directory where PMID PDFs will be written.
->>>>>>> 9439b687
 
 Example: 
 data/pmids.pkl      data/pmid_pdfs, 
@@ -114,27 +103,18 @@
 )
 @click.argument("pkl_file_path", type=click.Path(exists=True))
 @click.argument("pdf_out_dir", type=click.Path(exists=False, dir_okay=True))
-<<<<<<< HEAD
-def pmid_downloader(pkl_file_path: str, pdf_out_dir: str):
-
-=======
 @click.option("--recursive_dir_search", type=click.BOOL, default=True)
-def pmid_downloader(pmid_file_path: str, pdf_out_dir: str, recursive_dir_search: bool):
->>>>>>> 9439b687
+def pmid_downloader(pkl_file_path: str, pdf_out_dir: str, recursive_dir_search: bool):
     pdf_out_dir_path = Path(pdf_out_dir)
     if not pdf_out_dir_path.exists():
         pdf_out_dir_path.mkdir(exist_ok=True, parents=True)
 
-<<<<<<< HEAD
     pmids_with_PMID_text: set = pkl_to_set(
         pkl_file_path
     )  # entries of the form PMID_1234567
     pmids: set = {
         pmid.split("_")[1] for pmid in pmids_with_PMID_text
     }  # entries of the form 1234567
-=======
-    pmids = find_pmids(pmid_file_path, recursive=recursive_dir_search)
->>>>>>> 9439b687
 
     with tqdm(total=len(pmids)) as progress_bar:
         for pmid in pmids:
