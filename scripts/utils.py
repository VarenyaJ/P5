--- conflicted
+++ resolved
@@ -5,15 +5,12 @@
 
 import click
 
-<<<<<<< HEAD
 import pickle
 
 
 def random_string() -> str:
     return "".join(random.choice(string.ascii_letters) for _ in range(5))
-=======
 pmid_regex = re.compile(r"PMID_\d{1,8}")
->>>>>>> 9439b687
 
 
 def find_pmids(
