import json
import tempfile

import pytest

from notebooks.utils.phenopacket import Phenopacket, InvalidPhenopacketError


@pytest.fixture
<<<<<<< HEAD
def sample_json() -> dict:
    """
    Provide a minimal but valid Phenopacket JSON dict for testing.

    The dict contains exactly three entries under "phenotypicFeatures",
    each with a "type" sub-dict including "id" and "label".
=======
def sample_json() -> dict:  # CHANGED: renamed fixture & added return-type
    """
    Build a minimal but valid phenopacket JSON dict for testing.
>>>>>>> 3e507e0b

    Returns
    -------
    dict
<<<<<<< HEAD
        A minimal Phenopacket JSON structure.
=======
        A mapping with exactly three entries under "phenotypicFeatures":
        each entry has a "type" dict containing "id" and "label" keys.
>>>>>>> 3e507e0b
    """
    return {
        "phenotypicFeatures": [
            {"type": {"id": "HP:0000001", "label": "Phenotype One"}},
            {"type": {"id": "HP:0000002", "label": "Phenotype Two"}},
            {"type": {"id": "HP:0000003", "label": "Phenotype Three"}},
        ]
    }


<<<<<<< HEAD
def test_load_from_file(sample_json):
    """
    Ensure `load_from_file` can read and validate a Phenopacket JSON file.

    This test writes `sample_json` to a temporary file, loads it via
    `Phenopacket.load_from_file`, and checks that the resulting instance
    contains the expected number of phenotypic features.

    Parameters
    ----------
    sample_json : dict
        The fixture providing a valid Phenopacket dictionary.

    Asserts
    -------
    assert pp.count_phenotypes == 3
    """
    # Write the sample JSON to disk
    with tempfile.NamedTemporaryFile(delete=False, mode="w", encoding="utf-8") as f:
        json.dump(sample_json, f)
        f.close()
        tmp_path = f.name

    # Load and validate
    pp = Phenopacket.load_from_file(tmp_path)
    assert pp.count_phenotypes == 3
=======
def test_count(sample_json):  # CHANGED: renamed from test_init_and_count & param name
    """
    Verify that initializing from a dict stores the JSON and
    that `count_phenotypes` returns the correct integer.
    Parameters
    ----------
    sample_json : dict
        Provided by fixture - contains three phenotypic features.
    """
    pp = Phenopacket(sample_json)
    # There are three features in our sample fixture
    assert pp.count_phenotypes == 3, "Less features than expected"
    # Always an int, never e.g. a float
    assert isinstance(pp.count_phenotypes, int)


def test_list_and_membership(sample_json):
    """
    Test the label-based API:
      - `list_phenotypes()` returns labels in insertion order.
      - `contains_phenotype(label)` matches only exact labels.
      - `contains_phenotype_id(id)` matches only exact HPO IDs.
    """
    pp = Phenopacket(sample_json)
    # Expect the labels exactly as listed in the fixture
    expected_labels = ["Phenotype One", "Phenotype Two", "Phenotype Three"]
    assert pp.list_phenotypes() == expected_labels

    # Label membership (positive/negative)
    assert pp.contains_phenotype("Phenotype Two") is True
    assert pp.contains_phenotype("Unknown Label") is False

    # ID membership (positive/negative)
    assert pp.contains_phenotype_id("HP:0000003") is True
    assert pp.contains_phenotype_id("HP:9999999") is False


def test_str_and_repr(sample_json):
    """
    Ensure that the string representations include the phenotype count:
      - repr(pp) should be unambiguous (for debugging).
      - str(pp) should be human-friendly.
    """
    pp = Phenopacket(sample_json)

    # __repr__ must exactly match our convention
    assert repr(pp) == "<Phenopacket phenotypes=3>"

    # __str__ must mention the count and pluralization correctly
    assert str(pp) == "Phenopacket with 3 phenotypic features"


def test_to_json_identity_and_mutation(sample_json):
    """
    The `to_json()` method should return the same underlying dict,
    not a deep copy. Mutating it updates the Phenopacket state.
    """
    pp = Phenopacket(sample_json)
    original = pp.to_json()

    # The returned object is identical (same memory address)
    # If we remove one feature, count_phenotypes reflects that
    # Ensures to_json() returns the same dict, so mutations update the instance
    assert original is sample_json
    original["phenotypicFeatures"].pop()
    assert pp.count_phenotypes == 2


def test_load_from_file_and_file_not_found(sample_json):
    """
    Validate the file-loading factory `load_from_file()`:
      1. Nonexistent path raises FileNotFoundError.
      2. A valid JSON on disk loads successfully.
    """
    # 1) Invalid path should error out
    with pytest.raises(FileNotFoundError):
        Phenopacket.load_from_file("does_not_exist.json")

    # 2) Write our fixture to a temp file and load it
    with tempfile.TemporaryDirectory() as tmpdir:
        filepath = os.path.join(tmpdir, "phenopacket.json")
        with open(filepath, "w", encoding="utf-8") as f:
            json.dump(sample_json, f)

        pp = Phenopacket.load_from_file(filepath)
        # Confirm it loaded exactly three features
        assert pp.count_phenotypes == 3
        assert pp.contains_phenotype("Phenotype Three")
>>>>>>> 3e507e0b


@pytest.mark.parametrize(
    "bad_input",
    [
        [],  # not a dict
        "just a string",  # wrong top-level type
        123,  # wrong top-level type
<<<<<<< HEAD
        {"phenotypicFeatures": "foo"},  # features must be a list
=======
        {"phenotypicFeatures": "not a list"},  # features must be a list
>>>>>>> 3e507e0b
    ],
)
def test_invalid_structure_raises(bad_input):
    """
<<<<<<< HEAD
    Verify that invalid inputs raise InvalidPhenopacketError.

    Each `bad_input` exercises a different validation failure path:
      - non-dict top level,
      - `phenotypicFeatures` not a list.

    Parameters
    ----------
    bad_input : Any
        A malformed JSON payload to pass to the constructor.

    Asserts
    -------
    Raises InvalidPhenopacketError for each malformed input.
    """
    with pytest.raises(InvalidPhenopacketError):
        Phenopacket(bad_input)
=======
    The constructor should raise InvalidPhenopacketError if:
      - The top-level JSON isn't a dict.
      - "phenotypicFeatures" exists but is not a list.
    """
    # Each bad_input hits a different validation branch (root vs features-list)
    with pytest.raises(InvalidPhenopacketError):
        Phenopacket(bad_input)


def test_edge_case_empty_and_single_feature():
    """
    Boundary conditions:
      - Empty phenotypicFeatures -> count=0, no membership.
      - Single-entry -> count=1, membership works.
    """
    # Empty list case
    empty_pp = Phenopacket({"phenotypicFeatures": []})
    assert empty_pp.count_phenotypes == 0
    assert empty_pp.contains_phenotype("Anything") is False

    # Single-feature case
    single_pp = Phenopacket(
        {"phenotypicFeatures": [{"type": {"id": "HP:0000004", "label": "Solo"}}]}
    )
    assert single_pp.count_phenotypes == 1
    assert single_pp.list_phenotypes() == ["Solo"]
    assert single_pp.contains_phenotype("Solo") is True


def test_malformed_feature_entries_are_skipped(caplog):
    """
    If individual entries in `phenotypicFeatures` are malformed (e.g. missing
    'type' or non-dict 'type'), we should:
      - Not raise an exception.
      - Skip those entries with a logged warning.
      - Still correctly find valid entries.
    """
    caplog.set_level("WARNING")
    malformed = {
        "phenotypicFeatures": [
            {},  # no 'type' key
            {"type": "oops"},  # wrong type for 'type'
            {"type": {"id": "HP:0000005", "label": "Valid"}},  # the only good one
        ]
    }
    pp = Phenopacket(malformed)

    # Only one valid label should be listed
    assert pp.list_phenotypes() == ["Valid"]
    # contains_phenotype finds only the valid label
    assert pp.contains_phenotype("Valid") is True
    assert pp.contains_phenotype("Anything else") is False
    # Two warnings should have been emitted
    warnings = [r.message for r in caplog.records]
    assert any("malformed phenotypicFeature" in str(w) for w in warnings)
>>>>>>> 3e507e0b
    #


#<|MERGE_RESOLUTION|>--- conflicted
+++ resolved
@@ -7,28 +7,17 @@
 
 
 @pytest.fixture
-<<<<<<< HEAD
 def sample_json() -> dict:
     """
     Provide a minimal but valid Phenopacket JSON dict for testing.
 
     The dict contains exactly three entries under "phenotypicFeatures",
     each with a "type" sub-dict including "id" and "label".
-=======
-def sample_json() -> dict:  # CHANGED: renamed fixture & added return-type
-    """
-    Build a minimal but valid phenopacket JSON dict for testing.
->>>>>>> 3e507e0b
 
     Returns
     -------
     dict
-<<<<<<< HEAD
         A minimal Phenopacket JSON structure.
-=======
-        A mapping with exactly three entries under "phenotypicFeatures":
-        each entry has a "type" dict containing "id" and "label" keys.
->>>>>>> 3e507e0b
     """
     return {
         "phenotypicFeatures": [
@@ -39,7 +28,6 @@
     }
 
 
-<<<<<<< HEAD
 def test_load_from_file(sample_json):
     """
     Ensure `load_from_file` can read and validate a Phenopacket JSON file.
@@ -66,96 +54,6 @@
     # Load and validate
     pp = Phenopacket.load_from_file(tmp_path)
     assert pp.count_phenotypes == 3
-=======
-def test_count(sample_json):  # CHANGED: renamed from test_init_and_count & param name
-    """
-    Verify that initializing from a dict stores the JSON and
-    that `count_phenotypes` returns the correct integer.
-    Parameters
-    ----------
-    sample_json : dict
-        Provided by fixture - contains three phenotypic features.
-    """
-    pp = Phenopacket(sample_json)
-    # There are three features in our sample fixture
-    assert pp.count_phenotypes == 3, "Less features than expected"
-    # Always an int, never e.g. a float
-    assert isinstance(pp.count_phenotypes, int)
-
-
-def test_list_and_membership(sample_json):
-    """
-    Test the label-based API:
-      - `list_phenotypes()` returns labels in insertion order.
-      - `contains_phenotype(label)` matches only exact labels.
-      - `contains_phenotype_id(id)` matches only exact HPO IDs.
-    """
-    pp = Phenopacket(sample_json)
-    # Expect the labels exactly as listed in the fixture
-    expected_labels = ["Phenotype One", "Phenotype Two", "Phenotype Three"]
-    assert pp.list_phenotypes() == expected_labels
-
-    # Label membership (positive/negative)
-    assert pp.contains_phenotype("Phenotype Two") is True
-    assert pp.contains_phenotype("Unknown Label") is False
-
-    # ID membership (positive/negative)
-    assert pp.contains_phenotype_id("HP:0000003") is True
-    assert pp.contains_phenotype_id("HP:9999999") is False
-
-
-def test_str_and_repr(sample_json):
-    """
-    Ensure that the string representations include the phenotype count:
-      - repr(pp) should be unambiguous (for debugging).
-      - str(pp) should be human-friendly.
-    """
-    pp = Phenopacket(sample_json)
-
-    # __repr__ must exactly match our convention
-    assert repr(pp) == "<Phenopacket phenotypes=3>"
-
-    # __str__ must mention the count and pluralization correctly
-    assert str(pp) == "Phenopacket with 3 phenotypic features"
-
-
-def test_to_json_identity_and_mutation(sample_json):
-    """
-    The `to_json()` method should return the same underlying dict,
-    not a deep copy. Mutating it updates the Phenopacket state.
-    """
-    pp = Phenopacket(sample_json)
-    original = pp.to_json()
-
-    # The returned object is identical (same memory address)
-    # If we remove one feature, count_phenotypes reflects that
-    # Ensures to_json() returns the same dict, so mutations update the instance
-    assert original is sample_json
-    original["phenotypicFeatures"].pop()
-    assert pp.count_phenotypes == 2
-
-
-def test_load_from_file_and_file_not_found(sample_json):
-    """
-    Validate the file-loading factory `load_from_file()`:
-      1. Nonexistent path raises FileNotFoundError.
-      2. A valid JSON on disk loads successfully.
-    """
-    # 1) Invalid path should error out
-    with pytest.raises(FileNotFoundError):
-        Phenopacket.load_from_file("does_not_exist.json")
-
-    # 2) Write our fixture to a temp file and load it
-    with tempfile.TemporaryDirectory() as tmpdir:
-        filepath = os.path.join(tmpdir, "phenopacket.json")
-        with open(filepath, "w", encoding="utf-8") as f:
-            json.dump(sample_json, f)
-
-        pp = Phenopacket.load_from_file(filepath)
-        # Confirm it loaded exactly three features
-        assert pp.count_phenotypes == 3
-        assert pp.contains_phenotype("Phenotype Three")
->>>>>>> 3e507e0b
 
 
 @pytest.mark.parametrize(
@@ -164,16 +62,11 @@
         [],  # not a dict
         "just a string",  # wrong top-level type
         123,  # wrong top-level type
-<<<<<<< HEAD
         {"phenotypicFeatures": "foo"},  # features must be a list
-=======
-        {"phenotypicFeatures": "not a list"},  # features must be a list
->>>>>>> 3e507e0b
     ],
 )
 def test_invalid_structure_raises(bad_input):
     """
-<<<<<<< HEAD
     Verify that invalid inputs raise InvalidPhenopacketError.
 
     Each `bad_input` exercises a different validation failure path:
@@ -191,63 +84,6 @@
     """
     with pytest.raises(InvalidPhenopacketError):
         Phenopacket(bad_input)
-=======
-    The constructor should raise InvalidPhenopacketError if:
-      - The top-level JSON isn't a dict.
-      - "phenotypicFeatures" exists but is not a list.
-    """
-    # Each bad_input hits a different validation branch (root vs features-list)
-    with pytest.raises(InvalidPhenopacketError):
-        Phenopacket(bad_input)
-
-
-def test_edge_case_empty_and_single_feature():
-    """
-    Boundary conditions:
-      - Empty phenotypicFeatures -> count=0, no membership.
-      - Single-entry -> count=1, membership works.
-    """
-    # Empty list case
-    empty_pp = Phenopacket({"phenotypicFeatures": []})
-    assert empty_pp.count_phenotypes == 0
-    assert empty_pp.contains_phenotype("Anything") is False
-
-    # Single-feature case
-    single_pp = Phenopacket(
-        {"phenotypicFeatures": [{"type": {"id": "HP:0000004", "label": "Solo"}}]}
-    )
-    assert single_pp.count_phenotypes == 1
-    assert single_pp.list_phenotypes() == ["Solo"]
-    assert single_pp.contains_phenotype("Solo") is True
-
-
-def test_malformed_feature_entries_are_skipped(caplog):
-    """
-    If individual entries in `phenotypicFeatures` are malformed (e.g. missing
-    'type' or non-dict 'type'), we should:
-      - Not raise an exception.
-      - Skip those entries with a logged warning.
-      - Still correctly find valid entries.
-    """
-    caplog.set_level("WARNING")
-    malformed = {
-        "phenotypicFeatures": [
-            {},  # no 'type' key
-            {"type": "oops"},  # wrong type for 'type'
-            {"type": {"id": "HP:0000005", "label": "Valid"}},  # the only good one
-        ]
-    }
-    pp = Phenopacket(malformed)
-
-    # Only one valid label should be listed
-    assert pp.list_phenotypes() == ["Valid"]
-    # contains_phenotype finds only the valid label
-    assert pp.contains_phenotype("Valid") is True
-    assert pp.contains_phenotype("Anything else") is False
-    # Two warnings should have been emitted
-    warnings = [r.message for r in caplog.records]
-    assert any("malformed phenotypicFeature" in str(w) for w in warnings)
->>>>>>> 3e507e0b
     #
 
 
