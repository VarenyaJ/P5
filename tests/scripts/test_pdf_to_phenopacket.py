import json
import os
from unittest import mock

import pytest
from click.testing import CliRunner
from joblib.testing import skipif

from scripts.file_to_phenopacket import file_to_phenopacket
import pathlib
import tempfile

CI = bool(os.getenv("GITHUB_ACTIONS"))


@skipif(CI, reason="CI needs internet access for this test")
<<<<<<< HEAD
def test_pdf_to_phenopacket(request):
    asset_dir = str(
        pathlib.Path(request.path).parent.parent / "assets/scripts/dummy_pdfs"
=======
@pytest.mark.parametrize("file_type", [".pdf", ".txt"])
def test_file_to_phenopacket(request, file_type):
    asset_dir = str(
        pathlib.Path(request.path).parent.parent / "assets/scripts/file_to_phenopacket"
>>>>>>> cbe15111
    )
    runner = CliRunner()
    with tempfile.TemporaryDirectory() as tmpdirname:
        result = runner.invoke(
            file_to_phenopacket,
            [
                asset_dir,
                tmpdirname,
                "Return me a json. And just the json. "
                "Try to derive a phenopacket of the GA4GH standard from the given text. Text:",
                "llama3.2:latest",
                "--file-type",
                file_type,
            ],
        )

        assert (
            result.exit_code == 0
        ), f"CLI exited with code {result.exit_code}: {result.output}"

        phenopackets = [f for f in os.listdir(tmpdirname)]
        test_asset_files = [
            f.split(".")[0]
            for f in os.listdir(asset_dir)
            if os.path.isfile(f"{asset_dir}/{f}") and f.endswith(file_type)
        ]

        assert sorted(test_asset_files) == sorted(f.split(".")[0] for f in phenopackets)
        for pp in phenopackets:
            with open(f"{tmpdirname}/{pp}", "r") as f:
                json.load(f)


@mock.patch("scripts.file_to_phenopacket.chat")
@pytest.mark.parametrize("file_type", [".pdf", ".txt"])
def test_file_to_phenopacket_mocked(mock_ollama_chat, request, file_type):
    mock_ollama_chat.return_value = {
        "message": {"content": json.dumps({"phenopacket_key": "phenopacket_value"})}
    }

    asset_dir = str(
        pathlib.Path(request.path).parent.parent / "assets/scripts/file_to_phenopacket"
    )
    dummy_file_names = [
        f.split(".")[0]
        for f in os.listdir(asset_dir)
        if os.path.isfile(f"{asset_dir}/{f}") and f.endswith(file_type)
    ]
    runner = CliRunner()

    with tempfile.TemporaryDirectory() as tmpdirname:
        result = runner.invoke(
            file_to_phenopacket,
            [
                asset_dir,
                tmpdirname,
                "Return me a json. And just the json. "
                "I must warn you, should you return anything, but the json, you might be shut down.",
                "llama3.2:latest",
                "--file-type",
                file_type,
            ],
        )
        assert (
            result.exit_code == 0
        ), f"CLI exited with code {result.exit_code}: {result.output}"

        phenopackets_generated = [
            f for f in os.listdir(tmpdirname) if f.endswith(".json")
        ]
        expected_phenopacket_stems = sorted(
            [name.split(".")[0] for name in dummy_file_names]
        )
        generated_phenopacket_stems = sorted(
            [f.split(".")[0] for f in phenopackets_generated]
        )

        assert mock_ollama_chat.call_count == len(
            dummy_file_names
        ), f"Expected ollama.chat to be called {len(dummy_file_names)} times, but was called {mock_ollama_chat.call_count} times."

        assert (
            expected_phenopacket_stems == generated_phenopacket_stems
        ), f"Expected phenopackets {expected_phenopacket_stems} but got {generated_phenopacket_stems}"

        for pp_filename in phenopackets_generated:
            with open(os.path.join(tmpdirname, pp_filename), "r") as f:
                try:
                    data = json.load(f)
                    assert data == {"phenopacket_key": "phenopacket_value"}
                except json.JSONDecodeError:
                    assert False, f"File {pp_filename} does not contain valid JSON."<|MERGE_RESOLUTION|>--- conflicted
+++ resolved
@@ -14,16 +14,10 @@
 
 
 @skipif(CI, reason="CI needs internet access for this test")
-<<<<<<< HEAD
-def test_pdf_to_phenopacket(request):
-    asset_dir = str(
-        pathlib.Path(request.path).parent.parent / "assets/scripts/dummy_pdfs"
-=======
 @pytest.mark.parametrize("file_type", [".pdf", ".txt"])
 def test_file_to_phenopacket(request, file_type):
     asset_dir = str(
-        pathlib.Path(request.path).parent.parent / "assets/scripts/file_to_phenopacket"
->>>>>>> cbe15111
+        pathlib.Path(request.path).parent.parent / "assets/scripts/dummy_pdfs"
     )
     runner = CliRunner()
     with tempfile.TemporaryDirectory() as tmpdirname:
