--- conflicted
+++ resolved
@@ -8,20 +8,16 @@
 from scripts.utils import find_pmids
 
 
-<<<<<<< HEAD
 @pytest.fixture()
 def pmids():
     return {"PMID_7803799", "PMID_8800795", "NO_ID", "PMID_8800795_PMID_8800795"}
 
 
-=======
->>>>>>> fd45badb
 @pytest.mark.parametrize(
     "recursive, expected_pmids",
     [(True, {"PMID_8755636", "PMID_16636245"}), (False, set())],
 )
-<<<<<<< HEAD
-def test_find_pmids(recursive: bool, expected_pmids: set[str], pmids: set[str]):
+def test_find_pmids(recursive: bool, expected_pmids: set[str], test_pmids: set[str]):
     """
     tmp
     ├── CMbQa
@@ -41,9 +37,6 @@
             ├── PMID_8800795_0.json
             └── PMID_8800795_1.json
     """
-=======
-def test_find_pmids(recursive: bool, expected_pmids: set[str], test_pmids: set[str]):
->>>>>>> fd45badb
     packet_dirs = [
         "".join(random.choice(string.ascii_letters) for _ in range(5))
         for _ in test_pmids
@@ -61,8 +54,7 @@
         assert expected_pmids == found_pmids
 
 
-<<<<<<< HEAD
-def test_find_pmids_no_files_early_return(pmids: set[str]):
+def test_find_pmids_no_files_early_return(test_pmids: set[str]):
     """
     tmp
     └── some_dir
@@ -73,24 +65,12 @@
     with tempfile.TemporaryDirectory() as tmp_dir:
         save_dir = pathlib.Path(f"{tmp_dir}/some_dir")
         save_dir.mkdir(parents=True, exist_ok=True)
-        for i, pmid in enumerate(pmids):
+        for i, pmid in enumerate(test_pmids):
             file_dir = pathlib.Path(f"{save_dir}/{pmid}.json")
-=======
-def test_find_pmids_no_files_early_return(test_pmids: set[str]):
-    with tempfile.TemporaryDirectory() as tmp_dir:
-        for i, pmid in enumerate(test_pmids):
-            save_dir = pathlib.Path(f"{tmp_dir}/{pmid}.json")
-            with open(save_dir, "w") as f:
-                f.write("Test PMID")
->>>>>>> fd45badb
 
             with open(file_dir, "w") as f:
                 f.write("Test PMID")
 
-<<<<<<< HEAD
         found_pmids = find_pmids(tmp_dir, recursive=False)
         expected_pmids = set()
-        assert expected_pmids == found_pmids
-=======
-        assert test_pmids == found_pmids
->>>>>>> fd45badb
+        assert expected_pmids == found_pmids